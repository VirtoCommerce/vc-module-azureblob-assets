--- conflicted
+++ resolved
@@ -1,48 +1,23 @@
-<<<<<<< HEAD
-﻿<Project Sdk="Microsoft.NET.Sdk">
-    <PropertyGroup>
-        <TargetFramework>net8.0</TargetFramework>
-        <GenerateDocumentationFile>true</GenerateDocumentationFile>
-        <noWarn>1591</noWarn>
-        <IsPackable>True</IsPackable>
-        <PublishRepositoryUrl>true</PublishRepositoryUrl>
-        <EmbedUntrackedSources>true</EmbedUntrackedSources>
-        <IncludeSymbols>true</IncludeSymbols>
-        <SymbolPackageFormat>snupkg</SymbolPackageFormat>
-    </PropertyGroup>
-    <PropertyGroup Condition="'$(Configuration)|$(Platform)'=='Debug|AnyCPU'">
-        <NoWarn>1701;1702;1705;1591</NoWarn>
-    </PropertyGroup>
-    <ItemGroup>
-        <PackageReference Include="Azure.Storage.Blobs" Version="12.19.1" />
-        <PackageReference Include="Microsoft.SourceLink.GitHub" Version="8.0.0" PrivateAssets="All" />
-        <PackageReference Include="VirtoCommerce.Assets.Abstractions" Version="3.200.0" />
-        <PackageReference Include="VirtoCommerce.AssetsModule.Core" Version="3.801.0" />
-        <PackageReference Include="VirtoCommerce.Platform.Core" Version="3.800.0" />
-        <PackageReference Include="Microsoft.Extensions.Options" Version="8.0.1" />
-    </ItemGroup>
-=======
-<Project Sdk="Microsoft.NET.Sdk">
-  <PropertyGroup>
-    <TargetFramework>net8.0</TargetFramework>
-    <GenerateDocumentationFile>true</GenerateDocumentationFile>
-    <noWarn>1591</noWarn>
-    <IsPackable>True</IsPackable>
-    <PublishRepositoryUrl>true</PublishRepositoryUrl>
-    <EmbedUntrackedSources>true</EmbedUntrackedSources>
-    <IncludeSymbols>true</IncludeSymbols>
-    <SymbolPackageFormat>snupkg</SymbolPackageFormat>
-  </PropertyGroup>
-  <PropertyGroup Condition="'$(Configuration)|$(Platform)'=='Debug|AnyCPU'">
-    <NoWarn>1701;1702;1705;1591</NoWarn>
-  </PropertyGroup>
-  <ItemGroup>
-    <PackageReference Include="Azure.Storage.Blobs" Version="12.19.1" />
-    <PackageReference Include="Microsoft.SourceLink.GitHub" Version="8.0.0" PrivateAssets="All" />
-    <PackageReference Include="VirtoCommerce.Assets.Abstractions" Version="3.200.0" />
-    <PackageReference Include="VirtoCommerce.AssetsModule.Core" Version="3.802.0" />
-    <PackageReference Include="VirtoCommerce.Platform.Core" Version="3.800.0" />
-    <PackageReference Include="Microsoft.Extensions.Options" Version="8.0.1" />
-  </ItemGroup>
->>>>>>> aea9c6e0
-</Project>
+<Project Sdk="Microsoft.NET.Sdk">
+  <PropertyGroup>
+    <TargetFramework>net8.0</TargetFramework>
+    <GenerateDocumentationFile>true</GenerateDocumentationFile>
+    <noWarn>1591</noWarn>
+    <IsPackable>True</IsPackable>
+    <PublishRepositoryUrl>true</PublishRepositoryUrl>
+    <EmbedUntrackedSources>true</EmbedUntrackedSources>
+    <IncludeSymbols>true</IncludeSymbols>
+    <SymbolPackageFormat>snupkg</SymbolPackageFormat>
+  </PropertyGroup>
+  <PropertyGroup Condition="'$(Configuration)|$(Platform)'=='Debug|AnyCPU'">
+    <NoWarn>1701;1702;1705;1591</NoWarn>
+  </PropertyGroup>
+  <ItemGroup>
+    <PackageReference Include="Azure.Storage.Blobs" Version="12.19.1" />
+    <PackageReference Include="Microsoft.SourceLink.GitHub" Version="8.0.0" PrivateAssets="All" />
+    <PackageReference Include="VirtoCommerce.Assets.Abstractions" Version="3.200.0" />
+    <PackageReference Include="VirtoCommerce.AssetsModule.Core" Version="3.802.0" />
+    <PackageReference Include="VirtoCommerce.Platform.Core" Version="3.800.0" />
+    <PackageReference Include="Microsoft.Extensions.Options" Version="8.0.1" />
+  </ItemGroup>
+</Project>